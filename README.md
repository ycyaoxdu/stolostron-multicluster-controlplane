--- conflicted
+++ resolved
@@ -18,14 +18,10 @@
 #### Build image
 
 ```bash
-<<<<<<< HEAD
 $ export IMAGE_NAME=<customized image. default is quay.io/stolostron/multicluster-controlplane:latest>
-$ make image
-=======
-$ export IMAGE_NAME=<customized image. default is quay.io/open-cluster-management/multicluster-controlplane:latest>
 $ make build-image push-image
->>>>>>> 6d8ee4a7
 ```
+
 #### Install 
 Set environment variables firstly and then deploy controlplane.
 * `HUB_NAME` (optional) is the namespace where the controlplane is deployed in. The default is `multicluster-controlplane`.
@@ -48,13 +44,8 @@
 
 #### Build image
 ```bash
-<<<<<<< HEAD
 $ export IMAGE_NAME=<customized image. default is quay.io/stolostron/multicluster-controlplane:latest>
-$ make image
-=======
-$ export IMAGE_NAME=<customized image. default is quay.io/open-cluster-management/multicluster-controlplane:latest>
 $ make build-image push-image
->>>>>>> 6d8ee4a7
 ```
 
 #### Install 
